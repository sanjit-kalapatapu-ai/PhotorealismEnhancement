<!doctype html>
<html lang="en">
  <head>
    <meta charset="utf-8">
    <meta http-equiv="X-UA-Compatible" content="IE=edge">
    <meta name="viewport" content="width=device-width, initial-scale=1">
    <!-- The above 3 meta tags *must* come first in the head; any other head content must come *after* these tags -->
    <title>Enhancing Photorealism Enhancement</title>

    <!-- Bootstrap -->
    <link rel="stylesheet" href="https://stackpath.bootstrapcdn.com/bootstrap/3.4.1/css/bootstrap.min.css" integrity="sha384-HSMxcRTRxnN+Bdg0JdbxYKrThecOKuH5zCYotlSAcp1+c8xmyTe9GYg1l9a69psu" crossorigin="anonymous"/>

    <link rel="stylesheet" href="website/css/BeerSlider.css"/>

    <!-- HTML5 shim and Respond.js for IE8 support of HTML5 elements and media queries -->
    <!-- WARNING: Respond.js doesn't work if you view the page via file:// -->
    <!--[if lt IE 9]>
      <script src="https://oss.maxcdn.com/html5shiv/3.7.3/html5shiv.min.js"></script>
      <script src="https://oss.maxcdn.com/respond/1.4.2/respond.min.js"></script>
    <![endif]-->
  </head>
  <body>
<<<<<<< HEAD
    <main>
        <div class="container" style="max-width: 970px;">
          <div class="row">
            <div class="col">
              <h1 class="text-center">Enhancing Photorealism Enhancement</h1>

              <div class="col-xs-2"></div>
              <div class="col-xs-2 text-center">
                <a href="http://www.stephanrichter.org">Stephan Richter</a>
                <p>Intel Labs</p>
              </div>
              <div class="col-xs-4 text-center">
                  <a href="https://hassanhaija.github.io/">Hassan Abu AlHaija</a>
                  <p>PCH Innovations / Intel Labs<sup>1</sup></p>
              </div>
              <div class="col-xs-2">
                  <a href="http://vladlen.info">Vladlen Koltun</a>
                  <p>Intel Labs</p>
              </div>
              <div class="col-xs-2"></div>    
            </div>
          </div>
          <div class="row">
            <div class="col text-center">    
              <p><sup>1</sup>work done while an intern at Intel Labs</p>
            </div>
          </div>
          
          <div class="row">
            <div class="col">          
              <h3 class="text-center">Abstract</h3>
              <p>
              We present an approach to enhancing the realism of synthetic images. The images are enhanced by a convolutional network that leverages intermediate representations produced by conventional rendering pipelines. The network is trained via a novel adversarial objective, which provides strong supervision at multiple perceptual levels. We analyze scene layout distributions in commonly used datasets and find that they differ in important ways. We hypothesize that this is one of the causes of strong artifacts that can be observed in the results of many prior methods. To address this we propose a new strategy for sampling image patches during training. We also introduce multiple architectural improvements in the deep network modules used for photorealism enhancement. We confirm the benefits of our contributions in controlled experiments and report substantial gains in stability and realism in comparison to recent image-to-image translation methods and a variety of other baselines.  
              </p>
            </div>
          </div>

          <div class="row">
            <div class="col-md-2">
                <h3>Paper</h3>
                <p>
                    <a href="http://vladlen.info/papers/EPE.pdf">
                        <img src="website/img/thumb_paper.png" alt="Paper" class="img-thumbnail" style="height: 155px;"/>
                    </a>
                </p>
            </div>
            <div class="col-md-10">
                <h3>BibTeX</h3>
                <p>Please cite our work if you use code or data from this site.</p>
                <pre><code class="language-latex">@Article{Richter_2021,
                    title = {Enhancing Photorealism Enhancement},
                    author = {Stephan R. Richter and Hassan Abu AlHaija and Vladlen Koltun},
                    year = {2020},
                }</code></pre>
            </div>
=======
  <div class="row">
    <div class="large-12 columns">
      <h1>Enhancing Photorealism Enhancement</h1>        
    </div>
  </div>
	<div class="row">
		<div class="large-12 columns">
			<h3>Translating GTA V to <a href="https://www.cityscapes-dataset.com">Cityscapes</a>.</h3>        
		</div>
	</div>

	<div class="row">
  		<div class="large-12 columns">
  			<p>The modifications by our method are geometrically and semantically consistent with the original images.
  			</p>
        	<div class="twentytwenty-container">
          		<img src="website/img/gta/01-13-16-20_34503.jpg" />
          		<img src="website/img/ours_cs/01-13-16-20_34503.jpg" />
        	</div>
        	<p>
        		They are also temporally stable:
        	</p>
        	<iframe width="960" height="540" src="https://www.youtube.com/embed/P1IcaBn3ej0?t=11" title="YouTube video player" frameborder="0" allow="accelerometer; autoplay; clipboard-write; encrypted-media; gyroscope; picture-in-picture" allowfullscreen></iframe>
    	</div>
    </div>
    
    <div class="row">
  		<div class="large-12 columns">
  			<p>It greens the parched grass and hills in GTA's California:</p>		
        	<div class="twentytwenty-container">
          		<img src="website/img/gta/01-16-20-18_12025.jpg" />
          		<img src="website/img/ours_cs/01-16-20-18_12025.jpg" />
        	</div>
    	</div>
    </div>
    <div class="row">
  		<div class="large-12 columns">
  			<p>It adds reflections to the windows and increases the fresnel effect (e.g., at the roof of cars):</p>
        	<div class="twentytwenty-container">
          		<img src="website/img/gta/17328.jpg" />
          		<img src="website/img/ours_cs/17328.jpg" />
        	</div>
        </div>
    </div>
    <div class="row">
  		<div class="large-12 columns">
  			<p>It rebuilds the roads:</p>
        	<div class="twentytwenty-container">
          		<img src="website/img/gta/17651.jpg" />
          		<img src="website/img/ours_cs/17651.jpg" />          		
        	</div>        	
>>>>>>> 8292f34d
        </div>

        <div class="row">
          <div class="col-md-6">
              <h3>Video (Paper)</h2>
              <p>
                  <iframe width="450" height="253" src="https://www.youtube.com/embed/P1IcaBn3ej0?t=11" title="YouTube video player" frameborder="0" allow="accelerometer; autoplay; clipboard-write; encrypted-media; gyroscope; picture-in-picture" allowfullscreen></iframe>
              </p>
          </div>
          <div class="col-md-6">
              <h3>Video (Keynote at Eurographics 2021)</h2>
              <p>
                  <iframe width="450" height="253" src="https://www.youtube.com/embed/yLLhMkctfBY?t=2360" title="YouTube video player" frameborder="0" allow="accelerometer; autoplay; clipboard-write; encrypted-media; gyroscope; picture-in-picture" allowfullscreen></iframe>
              </p>
          </div>
        </div>

        <div class="row">
          <div class="col">
            <h3 class="text-center"><a href="https://github.com/intel-isl/PhotorealismEnhancement">Code & Data</a></h3>
          </div>
        </div>

          <div class="row">
            <div class="col">
              <h2 class="text-center">Results</h2>
              <h3 class="text-center">GTA V to <a href="https://www.cityscapes-dataset.com">Cityscapes</a></h3>
              <p>The modifications by our method are geometrically and semantically consistent with the original images.</p>
              <div id="beer-slider" class="beer-slider" data-beer-label="Ours" data-beer-start="40">
                <img src="website/img/ours_cs/01-13-16-20_34503.jpg" alt="">
                <div class="beer-reveal" data-beer-label="GTA V">
                  <img src="website/img/gta/01-13-16-20_34503.jpg" alt="">
                </div>
              </div>
            </div>
          </div>
          <div class="row">
            <div class="col">
              <p>They are also temporally stable:</p>
              <iframe width="960" height="540" src="https://www.youtube.com/embed/P1IcaBn3ej0?t=11" title="YouTube video player" frameborder="0" allow="accelerometer; autoplay; clipboard-write; encrypted-media; gyroscope; picture-in-picture" allowfullscreen></iframe>
            </div>
          </div>
          <div class="row">
            <div class="col">
              <p>It greens the parched grass and hills in GTA's California:</p>   
              <div id="beer-slider" class="beer-slider" data-beer-label="after" data-beer-start="25">
                <img src="website/img/ours_cs/01-16-20-18_12025.jpg" alt="">
                <div class="beer-reveal" data-beer-label="before">
                  <img src="website/img/gta/01-16-20-18_12025.jpg" alt="">
                </div>
              </div>
            </div>
          </div>

          <div class="row">
            <div class="col">
              <p>It adds reflections to the windows and increases the fresnel effect (e.g., at the roof of cars):</p>
              <div id="beer-slider" class="beer-slider" data-beer-label="after" data-beer-start="25">
                <img src="website/img/ours_cs/17328.jpg" alt="">
                <div class="beer-reveal" data-beer-label="before">
                  <img src="website/img/gta/17328.jpg" alt="">
                </div>
              </div>
            </div>
          </div>

          <div class="row">
            <div class="col">
              <p>It rebuilds the roads:</p>
              <div id="beer-slider" class="beer-slider" data-beer-label="after" data-beer-start="25">
                <img src="website/img/ours_cs/17651.jpg" alt="">
                <div class="beer-reveal" data-beer-label="before">
                  <img src="website/img/gta/17651.jpg" alt="">
                </div>
              </div>
            </div>
          </div>

          <div class="row">
            <div class="col">
              <p>It greens the parched grass and hills in GTA's California:</p>   
              <div id="beer-slider" class="beer-slider" data-beer-label="after" data-beer-start="25">
                <img src="website/img/ours_cs/01-16-20-18_12025.jpg" alt="">
                <div class="beer-reveal" data-beer-label="before">
                  <img src="website/img/gta/01-16-20-18_12025.jpg" alt="">
                </div>
              </div>
            </div>
          </div>

          <div class="row">
            <div class="col">
              <h3 class="text-center">Translating GTA V to <a href="https://www.mapillary.com/dataset/vistas">Mapillary Vistas</a>.</h3>     
              <p>Images from this dataset are recorded around the world with wide variety of cameras. The images are more vibrant and of high resolution.</p>
              <div id="beer-slider" class="beer-slider" data-beer-label="Ours" data-beer-start="25">
                <img src="website/img/ours_vistas/01-12-19-23_36568.jpg" alt="">
                <div class="beer-reveal" data-beer-label="GTA V">
                  <img src="website/img/gta/01-12-19-23_36568.jpg" alt="">
                </div>
              </div>
            </div>
          </div>

          <div class="row">
            <div class="col">
              <p>It removes distant haze and rebuilds the road:</p>
              <div id="beer-slider" class="beer-slider" data-beer-label="Ours" data-beer-start="25">
                <img src="website/img/ours_vistas/00373.jpg" alt="">
                <div class="beer-reveal" data-beer-label="GTA V">
                  <img src="website/img/gta/00373.jpg" alt="">
                </div>
              </div>
            </div>
          </div>

          <div class="row">
            <div class="col">
              <div id="beer-slider" class="beer-slider" data-beer-label="Ours" data-beer-start="25">
                <img src="website/img/ours_vistas/05949.jpg" alt="">
                <div class="beer-reveal" data-beer-label="GTA V">
                  <img src="website/img/gta/05949.jpg" alt="">
                </div>
              </div>
            </div>
          </div>

          <div class="row">
            <div class="col">
              <div id="beer-slider" class="beer-slider" data-beer-label="Ours" data-beer-start="25">
                <img src="website/img/ours_vistas/06623.jpg" alt="">
                <div class="beer-reveal" data-beer-label="GTA V">
                  <img src="website/img/gta/06623.jpg" alt="">
                </div>
              </div>
            </div>
          </div>

          <div class="row">
            <div class="col">
              <p>Grass becomes more voluminous:</p> 
              <div id="beer-slider" class="beer-slider" data-beer-label="Ours" data-beer-start="25">
                <img src="website/img/ours_vistas/01316.jpg" alt="">
                <div class="beer-reveal" data-beer-label="GTA V">
                  <img src="website/img/gta/01316.jpg" alt="">
                </div>
              </div>
            </div>
          </div>

        </div>
    </main>     

    <!-- jQuery (necessary for Bootstrap's JavaScript plugins) -->
    <script src="https://code.jquery.com/jquery-1.12.4.min.js" integrity="sha384-nvAa0+6Qg9clwYCGGPpDQLVpLNn0fRaROjHqs13t4Ggj3Ez50XnGQqc/r8MhnRDZ" crossorigin="anonymous"></script>
    <!-- Include all compiled plugins (below), or include individual files as needed -->
    <script src="https://stackpath.bootstrapcdn.com/bootstrap/3.4.1/js/bootstrap.min.js" integrity="sha384-aJ21OjlMXNL5UyIl/XNwTMqvzeRMZH2w8c5cRVpzpU8Y5bApTppSuUkhZXN0VxHd" crossorigin="anonymous"></script>
    <script src="website/js/BeerSlider.js"></script>
    <script>
      $.fn.BeerSlider = function ( options ) {
        options = options || {};
        return this.each(function() {
          new BeerSlider(this, options);
        });
      };
      $('.beer-slider').each( (function( index, el ) {
        $(el).BeerSlider({start: $(el).data('beer-start')})
      }));
    </script>
  </body>
</html><|MERGE_RESOLUTION|>--- conflicted
+++ resolved
@@ -20,7 +20,6 @@
     <![endif]-->
   </head>
   <body>
-<<<<<<< HEAD
     <main>
         <div class="container" style="max-width: 970px;">
           <div class="row">
@@ -76,59 +75,6 @@
                     year = {2020},
                 }</code></pre>
             </div>
-=======
-  <div class="row">
-    <div class="large-12 columns">
-      <h1>Enhancing Photorealism Enhancement</h1>        
-    </div>
-  </div>
-	<div class="row">
-		<div class="large-12 columns">
-			<h3>Translating GTA V to <a href="https://www.cityscapes-dataset.com">Cityscapes</a>.</h3>        
-		</div>
-	</div>
-
-	<div class="row">
-  		<div class="large-12 columns">
-  			<p>The modifications by our method are geometrically and semantically consistent with the original images.
-  			</p>
-        	<div class="twentytwenty-container">
-          		<img src="website/img/gta/01-13-16-20_34503.jpg" />
-          		<img src="website/img/ours_cs/01-13-16-20_34503.jpg" />
-        	</div>
-        	<p>
-        		They are also temporally stable:
-        	</p>
-        	<iframe width="960" height="540" src="https://www.youtube.com/embed/P1IcaBn3ej0?t=11" title="YouTube video player" frameborder="0" allow="accelerometer; autoplay; clipboard-write; encrypted-media; gyroscope; picture-in-picture" allowfullscreen></iframe>
-    	</div>
-    </div>
-    
-    <div class="row">
-  		<div class="large-12 columns">
-  			<p>It greens the parched grass and hills in GTA's California:</p>		
-        	<div class="twentytwenty-container">
-          		<img src="website/img/gta/01-16-20-18_12025.jpg" />
-          		<img src="website/img/ours_cs/01-16-20-18_12025.jpg" />
-        	</div>
-    	</div>
-    </div>
-    <div class="row">
-  		<div class="large-12 columns">
-  			<p>It adds reflections to the windows and increases the fresnel effect (e.g., at the roof of cars):</p>
-        	<div class="twentytwenty-container">
-          		<img src="website/img/gta/17328.jpg" />
-          		<img src="website/img/ours_cs/17328.jpg" />
-        	</div>
-        </div>
-    </div>
-    <div class="row">
-  		<div class="large-12 columns">
-  			<p>It rebuilds the roads:</p>
-        	<div class="twentytwenty-container">
-          		<img src="website/img/gta/17651.jpg" />
-          		<img src="website/img/ours_cs/17651.jpg" />          		
-        	</div>        	
->>>>>>> 8292f34d
         </div>
 
         <div class="row">
